/* Copyright (c) 2023 Otto Link. Distributed under the terms of the GNU General
 * Public License. The full license is in the file LICENSE, distributed with
 * this software. */

/**
 * @file op.hpp
 * @author Otto Link (otto.link.bv@gmail.com)
 * @brief
 * @version 0.1
 * @date 2023-04-30
 *
 * @copyright Copyright (c) 2023
 *
 */
#pragma once
#include "highmap/geometry.hpp"

namespace hmap
{

/**
 * @brief Return the absolute value of the array elements.
 *
 * @param array Input array.
 * @return Array Output array.
 */
Array abs(const Array &array);

/**
 * @brief Return the smooth absolute value of the array elements.
 *
 * @param array Input array.
 * @param k Smoothing coefficient.
 * @return Array Output array.
 */
Array abs_smooth(const Array &array, float mu);

/**
 * @brief Apply the almost unit identity function.
 *
 * Function that maps the unit interval to itself with zero derivative at 0 and
 * "one" derivative at 1 (see <a
 * href=https://iquilezles.org/articles/functions/>Inigo Quilez's articles</a>).
 *
 * @param array Input array.
 */
void almost_unit_identity(Array &array);

/**
 * @brief Point-wise alteration: locally enforce a new elevation value while
    maintaining the 'shape' of the heightmap.
 *
 * @param array Input array.
 * @param cloud Cloud object, defining alteration coordinates and elevation
 variations.
 * @param ir Alteration kernel minimal radius.
 * @param footprint_ratio Defined how the radius is scales with variation
 intensity (the greater the larger the alterations footprint)
 * @param shift Noise shift {xs, ys} for each directions, with respect to a
 * unit domain.
 * @param scale Domain scaling, in [0, 1].
 *
 *
 * **Example**
 * @include ex_alter_elevation.cpp
 *
 * **Result**
 * @image html ex_alter_elevation.png
 */
void alter_elevation(Array      &array,
                     Cloud      &cloud,
                     int         ir,
                     float       footprint_ratio = 1.f,
                     Vec2<float> shift = {0.f, 0.f},
                     Vec2<float> scale = {1.f, 1.f});

/**
 * @brief Return the approximate hypothenuse of two numbers.
 *
 * @param a a
 * @param b a
 * @return float ~sqrt(a**2 + b**2)
 */
inline float approx_hypot(float a, float b)
{
  a = std::abs(a);
  b = std::abs(b);
  if (a > b)
    std::swap(a, b);
  return 0.414 * a + b;
}

/**
 * @brief Return the approximate inverse square root of a number.
 *
 * @param a a
 * @return float ~1/sqrt(a)
 */
inline float approx_rsqrt(float a)
{
  union
  {
    float    f;
    uint32_t i;
  } conv = {.f = a};
  conv.i = 0x5f3759df - (conv.i >> 1);
  conv.f *= 1.5F - (a * 0.5F * conv.f * conv.f);
  return conv.f;
}

/**
 * @brief Return the arctan of the array elements.
 *
 * @param array Input array.
 * @return Array Reference to the current object.
 */
Array atan(const Array &array);

/**
 * @brief Return the bilinear interpolated value based on four input values.
 *
 * @param f00 Value at (u, v) = (0, 0).
 * @param f10 Value at (u, v) = (1, 0).
 * @param f01 Value at (u, v) = (0, 1).
 * @param f11 Value at (u, v) = (1, 1).
 * @param u 'u' interpolation parameter, expected to be in [0, 1[.
 * @param v 'v' interpolation parameter, expected to be in [0, 1[.
 * @return float
 */
inline float bilinear_interp(float f00,
                             float f10,
                             float f01,
                             float f11,
                             float u,
                             float v)
{
  float a10 = f10 - f00;
  float a01 = f01 - f00;
  float a11 = f11 - f10 - f01 + f00;
  return f00 + a10 * u + a01 * v + a11 * u * v;
}

/**
 * @brief Return the 'exclusion' blending of two arrays.
 *
 * See for instance https://en.wikipedia.org/wiki/Blend_modes.
 *
 * @warning Array values are expected to be in [0, 1].
 *
 * @param array1 1st array.
 * @param array2 2nd array.
 * @return Array Reference to the resulting object.
 *
 * **Example**
 * @include ex_blend.cpp
 *
 * **Result**
 * @image html ex_blend0.png
 * @image html ex_blend1.png
 * @image html ex_blend2.png
 * @image html ex_blend3.png
 * @image html ex_blend4.png
 *
 * @see {@link blend_exclusion}, {@link blend_negate}, {@link blend_overlay},
 * {@link blend_soft}
 */
Array blend_exclusion(const Array &array1, const Array &array2);

/**
 * @brief Return the blending of two arrays based on their gradients.
 *
 * @param array1 1st array.
 * @param array2 2nd array.
 * @param ir Filtering radius (in pixels).
 * @return Array Reference to the resulting object.
 */
Array blend_gradients(const Array &array1, const Array &array2, int ir = 4);

/**
 * @brief Return the 'negate' blending of two arrays.
 *
 * @param array1 1st array.
 * @param array2 2nd array.
 * @return Array Reference to the resulting object.
 *
 * @see {@link blend_exclusion}, {@link blend_negate}, {@link blend_overlay},
 * {@link blend_soft}
 */
Array blend_negate(const Array &array1, const Array &array2);

/**
 * @brief Return the 'overlay' blending of two arrays.
 *
 * See for instance https://en.wikipedia.org/wiki/Blend_modes.
 *
 * @warning Array values are expected to be in [0, 1].
 *
 * @param array1 1st array.
 * @param array2 2nd array.
 * @return Array Reference to the resulting object.
 *
 * @see {@link blend_exclusion}, {@link blend_negate}, {@link blend_overlay},
 * {@link blend_soft}
 */
Array blend_overlay(const Array &array1, const Array &array2);

/**
 * @brief Return the 'soft' blending of two arrays.
 *
 * Based on <a
 * href=http://www.pegtop.net/delphi/articles/blendmodes/softlight.htm>Pegtop
 * soft light mode</a>.
 *
 * @warning Array values are expected to be in [0, 1].
 *
 * @param array1 1st array.
 * @param array2 2nd array.
 * @return Array Reference to the resulting object.
 *
 * @see {@link blend_exclusion}, {@link blend_negate}, {@link blend_overlay},
 * {@link blend_soft}
 */
Array blend_soft(const Array &array1, const Array &array2);

/**
 * @brief Set to zero any value lower than `vmin`.
 *
 * @param array Input array.
 * @param vmin Lower bound.
 */
void chop(Array &array, float vmin);

/**
 * @brief Set to zero any value lower than `vmax` and apply a linear decrease
 * slope between `vmax / 2` and `vmax`.
 *
 * @param array Input array.
 * @param vmax Upper bound.
 */
void chop_max_smooth(Array &array, float vmax);

/**
 * @brief Clamp array elements to a target range.
 *
 * @todo Smooth clamping.
 *
 * @param array Input array.
 * @param vmin Lower bound of the clamping range.
 * @param vmax Upper bound of the clamping range.
 *
 * **Example**
 * @include ex_clamp.cpp
 *
 * **Result**
 * @image html ex_clamp.png
 *
 * @see {@link remap}, {@link clamp_min}, {@link clamp_max}
 */
void clamp(Array &array, float vmin = 0, float vmax = 1);

/**
 * @brief Clamp array values lower than a given bound.
 *
 * @param array Input array.
 * @param vmin Lower bound.
 *
 * @see {@link clamp}, {@link clamp_max}
 */
void clamp_min(Array &array, float vmin);

void clamp_min(Array &array, const Array &vmin); ///< @overload

/**
 * @brief Clamp array values lower than a given bound with a smooth transition.
 *
 * @param array Input array.
 * @param vmin Lower bound.
 * @param k Smoothing parameter in [0, 1].
 */
void clamp_min_smooth(Array &array, float vmin, float k = 0.2f);

void clamp_min_smooth(Array       &array,
                      const Array &vmin,
                      float        k = 0.2f); ///< @overload

/**
 * @brief Clamp array values larger than a given bound.
 *
 * @param array Input array.
 * @param vmax Upper bound.
 *
 * @see {@link clamp}, {@link clamp_min}
 */
void clamp_max(Array &array, float vmax);

void clamp_max(Array &array, const Array &vmax); ///< @overload

/**
 * @brief Clamp array values larger than a given bound with a smooth transition.
 *
 * @param array Input array.
 * @param vmax Upper bound.
 * @param k Smoothing parameter in [0, 1].
 */
void clamp_max_smooth(Array &array, float vmax, float k = 0.2f);

void clamp_max_smooth(Array       &array,
                      const Array &vmax,
                      float        k = 0.2f); ///< @overload

/**
 * @brief Return the connected-component labelling of the array.
 *
 * See https://en.wikipedia.org/wiki/Connected-component_labeling.
 *
 * @param array Input array.
 * @param surface_threshold Surface threshold (in number of pixels): if not set
 * to zero, components with a surface smaller than the threshold are removed.
 * @param background_value Background value.
 * @return Array Resulting array.
 *
 * **Example**
 * @include ex_connected_components.cpp
 *
 * **Result**
 * @image html ex_connected_components0.png
 * @image html ex_connected_components1.png
 */
Array connected_components(const Array &array,
                           float        surface_threshold = 0.f,
                           float        background_value = 0.f);

/**
 * @brief Return the convolution product of the array with a 1D kernel (row, 'i'
 * direction).
 *
 * @param array Input array.
 * @param kernel Kernel (1D).
 * @return Array Convolution result.
 *
 * **Example**
 * @include ex_convolve1d_ij.cpp
 *
 * **Result**
 * @image html ex_convolve1d_ij.png
 *
 * @see {@link convolve1d_j}
 */
Array convolve1d_i(const Array &array, const std::vector<float> &kernel);

/**
 * @brief Return the convolution product of the array with a 1D kernel (column,
 * 'j' direction).
 *
 * @param array Input array.
 * @param kernel Kernel (1D).
 * @return Array Convolution result.
 *
 * **Example**
 * @include ex_convolve1d_ij.cpp
 *
 * **Result**
 * @image html ex_convolve1d_ij.png
 *
 * @see {@link convolve1d_i}
 */
Array convolve1d_j(const Array &array, const std::vector<float> &kernel);

/**
 * @brief Return the convolution product of the array with a given kernel. The
 * output has the same shape as the input (symmetry boundary conditions).
 *
 * @param array Input array.
 * @param kernel Kernel array.
 * @return Array Convolution result.
 *
 * **Example**
 * @include ex_convolve2d_svd.cpp
 */
Array convolve2d(const Array &array, const Array &kernel);

/**
 * @brief Return the convolution product of the array with a given kernel. The
 * output has a smaller size than the input.
 *
 * @param array Input array.
 * @param kernel Kernel array.
 * @return Array Convolution result (shape: {array.shape[0] - kernel.shape[0],
 * array.shape[1] - kernel.shape[1]}).
 */
Array convolve2d_truncated(const Array &array, const Array &kernel);

/**
 * @brief Return the approximate convolution product of the array with a
 * Singular Value Decomposition (SVD) of a kernel.
 *
 * See reference @cite McGraw2014 and this post
 * https://bartwronski.com/2020/02/03/separate-your-filters-svd-and-low-rank-approximation-of-image-filters/
 *
 * @param z Input array.
 * @param kernel Kernel array.
 * @param rank Approximation rank: the first 'rank' singular values/vectors are
 * used to approximate the convolution product.
 * @return Array Convolution result.
 *
 * **Example**
 * @include ex_convolve2d_svd.cpp
 *
 * **Result**
 * @image html ex_convolve2d_svd.png
 */
Array convolve2d_svd(const Array &z, const Array &kernel, int rank = 3);

/**
 * @brief Return the cosine of the array elements.
 *
 * @param array Input array.
 * @return Array Reference to the current object.
 */
Array cos(const Array &array);

/**
 * @brief Return the Gaussian curvature @cite Kurita1992.
 *
 * @param z Input array.
 * @return Array Resulting array.
 *
 * **Example**
 * @include ex_curvature_gaussian.cpp
 *
 * **Result**
 * @image html ex_curvature_gaussian0.png
 * @image html ex_curvature_gaussian1.png
 * @image html ex_curvature_gaussian2.png
 */
Array curvature_gaussian(const Array &z);

/**
 * @brief Return the mean curvature @cite Kurita1992.
 *
 * @param z Input array.
 * @return Array Resulting array.
 *
 * **Example**
 * @include ex_curvature_gaussian.cpp
 *
 * **Result**
 * @image html ex_curvature_gaussian0.png
 * @image html ex_curvature_gaussian1.png
 * @image html ex_curvature_gaussian2.png
 */
Array curvature_mean(const Array &z);

/**
 * @brief Return the Euclidean distance transform.
 *
 * Exact transform based on Meijster et al. algorithm @cite Meijster2000.
 *
 * @param array Input array to be transformed, will be converted into binary: 1
 * wherever input is greater than 0, 0 elsewhere.
 * @return Array Reference to the output array.
 *
 * **Example**
 * @include ex_distance_transform.cpp
 *
 * **Result**
 * @image html ex_distance_transform0.png
 * @image html ex_distance_transform1.png
 */
Array distance_transform(const Array &array);

/**
 * @brief Apply histogram adjustement to the array values.
 *
 * @param array Input array.
 */
void equalize(Array &array);

void equalize(Array &array, Array *p_mask); ///< @overload

/**
 * @brief Return the exponantial of the array elements.
 *
 * @param array Input array.
 * @return Array Reference to the current object.
 */
Array exp(const Array &array);

/**
 * @brief Apply expanding, or "inflating", to emphasize the bulk of the terrain.
 *
 * @param array Input array.
 * @param ir Filter radius.
 * @param p_mask Filter mask, expected in [0, 1].
 *
 * **Example**
 * @include ex_expand.cpp
 *
 * **Result**
 * @image html ex_expand.png
 *
 * @see {@link ex_shrink}
 */
void expand(Array &array, int ir, Array *p_mask);
<<<<<<< HEAD
void expand(Array &array, int ir);                       /// @overload
void expand(Array &array, Array &kernel);                /// @overload
void expand(Array &array, Array &kernel, Array *p_mask); /// @overload
=======
void expand(Array &array, int ir);                       ///< @overload
void expand(Array &array, Array &kernel);                ///< @overload
void expand(Array &array, Array &kernel, Array *p_mask); ///< @overload
>>>>>>> 1cb4548a

/**
 * @brief Linear extrapolation of values at the borders (i = 0, j = 0, ...)
 * based on inner values.
 *
 * @param array Input array.
 * @param nbuffer Buffer depth.
 *
 * @see {@link fill_borders}
 *
 */
void extrapolate_borders(Array &array, int nbuffer = 1);

/**
 * @brief Fill values at the borders (i = 0, j = 0, ...) based on 1st neighbor
 * values.
 *
 * @param array Input array.
 *
 * @see {@link extrapolate_borders}
 */
void fill_borders(Array &array);

/**
 * @brief Fill values with a given downslope talus starting from the cell with
 * highest values.
 *
 * @param z Input array.
 * @param talus Downslope talus.
 * @param seed Random seed number.
 * @param noise_ratio Noise ratio (used to avoid grid orientation artifacts).
 *
 * **Example**
 * @include ex_fill_talus.cpp
 *
 * **Result**
 * @image html ex_fill_talus.png
 *
 * @see {@link thermal_scree}, {@link thermal_scree_fast}
 */
void fill_talus(Array &z, float talus, uint seed, float noise_ratio = 0.2f);

/**
 * @brief Fill values with a given downslope talus starting from the cell with
 * highest values, performed on a coarse mesh to optimize restitution time.
 *
 * @param z Input array.
 * @param shape_coarse  Array coarser shape used for the solver.
 * @param talus Downslope talus.
 * @param seed Random seed number.
 * @param noise_ratio Noise ratio (used to avoid grid orientation artifacts).
 *
 * **Example**
 * @include ex_fill_talus.cpp
 *
 * **Result**
 * @image html ex_fill_talus.png
 *
 * @see {@link thermal_scree}, {@link thermal_scree_fast}
 */
void fill_talus_fast(Array    &z,
                     Vec2<int> shape_coarse,
                     float     talus,
                     uint      seed,
                     float     noise_ratio = 0.2f);

/**
 * @brief Apply a gain correction of the array elements.
 *
 * Gain correction is based on a power law.
 *
 * @param array Input array.
 * @param factor Gain factor (> 0).
 * @param p_mask Filter mask, expected in [0, 1].
 *
 * @warning Array values are expected to be in [0, 1].
 *
 * **Example**
 * @include ex_gain.cpp
 *
 * **Result**
 * @image html ex_gain.png
 */
void gain(Array &array, float factor, Array *p_mask);

void gain(Array &array, float factor); ///< @overload

/**
 * @brief Apply gamma correction to the input array.
 *
 * @param array Input array.
 * @param gamma Gamma factor (> 0).
 * @param p_mask Filter mask, expected in [0, 1].
 *
 * @warning Array values are expected to be in [0, 1].
 *
 * **Example**
 * @include ex_gamma_correction.cpp
 *
 * **Result**
 * @image html ex_gamma_correction.png
 */
void gamma_correction(Array &array, float gamma, Array *p_mask);

void gamma_correction(Array &array, float gamma); ///< @overload

void gamma_correction_thread(Array &array, float gamma);
void gamma_correction_xsimd(Array &array, float gamma);

/**
 * @brief Apply a "local" gamma correction to the input array.
 *
 * Values are normalized "locally" using a minimum and maximum filters before
 * applying the gamma correction.
 *
 * @param array Input array.
 * @param gamma Gamma factor (> 0).
 * @param ir Filter radius.
 * @param p_mask Filter mask, expected in [0, 1].
 * @param k Smoothing factor.
 *
 * **Example**
 * @include ex_gamma_correction_local.cpp
 *
 * **Result**
 * @image html ex_gamma_correction_local.png
 */
void gamma_correction_local(Array &array, float gamma, int ir, float k = 0.1f);

void gamma_correction_local(Array &array,
                            float  gamma,
                            int    ir,
                            Array *p_mask,
                            float  k = 0.1f); ///< @overload

/**
 * @brief Return an array with buffers at the boundaries (values filled by
 * symmetry).
 *
 * @param array Input array.
 * @param buffers Buffer size {east, west, south, north}.
 * @return Array New array with buffers.
 */
Array generate_buffered_array(const Array &array, Vec4<int> buffers);

/**
 * @brief Return the gradient of a vector.
 *
 * @param v Input vector.
 * @return std::vector<float> Vector gradient.
 */
std::vector<float> gradient1d(const std::vector<float> &v);

/**
 * @brief Return the polar angle of the gradient of an array.
 *
 * @param array Input array.
 * @param downward If set set true, return the polar angle of the downward
 * slope.
 * @return Array Gradient angle, in radians, in [-\pi, \pi].
 */
Array gradient_angle(const Array &array, bool downward = false);

/**
 * @brief Return the gradient norm of an array.
 *
 * @param array Input array.
 * @return Array Gradient norm.
 *
 * **Example**
 * @include ex_gradient_norm.cpp
 *
 * **Result**
 * @image html ex_gradient_norm.png
 */
Array gradient_norm(const Array &array);

/**
 * @brief Return the gradient talus slope of an array.
 *
 * Talus slope is locally define as the largest elevation difference between a
 * cell and its first neighbors.
 *
 * @see Thermal erosion: {@link thermal}.
 *
 * @param array Input array.
 * @return Array Gradient.
 */
Array gradient_talus(const Array &array);

void gradient_talus(const Array &array, Array &talus); ///< @overload

/**
 * @brief Return the gradient in the 'x' (or 'i' index) of an array.
 *
 * @param array Input array.
 * @return Array Gradient.
 */
Array gradient_x(const Array &array);

void gradient_x(const Array &array, Array &dx); ///< @overload

/**
 * @brief Return the gradient in the 'y' (or 'j' index) of an array.
 *
 * @param array Input array.
 * @return Array Gradient.
 */
Array gradient_y(const Array &array);

void gradient_y(const Array &array, Array &dy); ///< @overload

/**
 * @brief Return the shaded relief map (or hillshading).
 *
 * @param z Input array.
 * @param azimuth Sun azimuth ('direction'), in degrees.
 * @param zenith Sun zenith ('elevation'), in degrees.
 * @param talus_ref Reference talus used to normalize gradient computations. May
 * be useful when working with true angles.
 * @return Array Resulting array.
 *
 * **Example**
 * @include ex_hillshade.cpp
 *
 * **Result**
 * @image html ex_hillshade0.png
 * @image html ex_hillshade1.png
 *
 * @see {@link topographic_shading}
 */
Array hillshade(const Array &z,
                float        azimuth,
                float        zenith,
                float        talus_ref = 1.f);

/**
 * @brief Return the square root of the sum of the squares of the two input
 * arrays.
 *
 * @relates Map
 *
 * @param array1 First array.
 * @param array2 Second array.
 * @return Array Hypothenuse.
 */
Array hypot(const Array &array1, const Array &array2);

/**
 * @brief Return the labelling of each cell of the array based on a k-means
 * clustering, with two arrays of input data.
 *
 * @param array1 Input array #1.
 * @param array2 Input array #2.
 * @param nclusters Number of clusters.
 * @param seed Random seed number.
 * @return Array Resulting label array.
 *
 * **Example**
 * @include ex_kmeans_clustering.cpp
 *
 * **Result**
 * @image html ex_kmeans_clustering0.png
 * @image html ex_kmeans_clustering1.png
 */
Array kmeans_clustering2(const Array &array1,
                         const Array &array2,
                         int          nclusters,
                         uint         seed = 1);

/**
 * @brief Apply a low-pass Laplace filter.
 *
 * @param array Input array.
 * @param sigma Filtering intensity, in [0, 1].
 * @param iterations Number of iterations.
 * @param p_mask Filter mask, expected in [0, 1].
 *
 * **Example**
 * @include ex_laplace.cpp
 *
 * **Result**
 * @image html ex_laplace.png
 */
void laplace(Array &array, float sigma = 0.2f, int iterations = 3);

void laplace(Array &array,
             Array *p_mask,
             float  sigma = 0.2f,
             int    iterations = 3); ///< @overload

/**
 * @brief Apply a low-pass Laplace filter to a vector.
 *
 * @param v Input vector.
 * @param sigma Filtering intensity, in [0, 1].
 * @param iterations Number of iterations.
 */
void laplace1d(std::vector<float> &v, float sigma = 0.5f, int iterations = 1);

/**
 * @brief Apply a low-pass anisotropic Laplace filter.
 *
 * See https://en.wikipedia.org/wiki/Anisotropic_diffusion.
 *
 * @param array Input array.
 * @param talus Talus limit for edge sensitivity (gradient above this value are
 * less affected by the filering).
 * @param sigma Filtering intensity, in [0, 1].
 * @param iterations Number of iterations.
 * @param p_mask Filter mask, expected in [0, 1].
 *
 * **Example**
 * @include ex_laplace.cpp
 *
 * **Result**
 * @image html ex_laplace.png
 */
void laplace_edge_preserving(Array &array,
                             float  talus,
                             float  sigma = 0.2f,
                             int    iterations = 3);

void laplace_edge_preserving(Array &array,
                             float  talus,
                             Array *p_mask,
                             float  sigma = 0.2f,
                             int    iterations = 3);

/**
 * @brief Return the Laplacian of the input array.
 *
 * @param array Input array.
 * @return Array Laplacian array.
 */
Array laplacian(const Array &array);

/**
 * @brief Return the linear interpolation between two arrays by a parameter t.
 *
 * @param array1 First array.
 * @param array2 Second array.
 * @param t Interpolation parameter (in [0, 1]).
 * @return Array Interpolated array.
 */
Array lerp(const Array &array1, const Array &array2, const Array &t);

Array lerp(const Array &array1, const Array &array2, float t); ///< @overload

/**
 * @brief Return evenly spaced numbers over a specified interval.
 *
 * @see linspace_jittered
 *
 * @param start Starting value.
 * @param stop End value.
 * @param num Number of values.
 * @param endpoint Include or not the end point in the output vector.
 * @return std::vector<float> Values.
 */
std::vector<float> linspace(float start,
                            float stop,
                            int   num,
                            bool  endpoint = true);

/**
 * @brief Return noised spaced numbers over a specified interval.
 *
 * @see linspace
 *
 * @param start Starting value.
 * @param stop End value.
 * @param num Number of values.
 * @param ratio Jittering ratio with respect to an evenly spaced grid.
 * @param seed Random seed number.
 * @return std::vector<float> Values
 */
std::vector<float> linspace_jitted(float start,
                                   float stop,
                                   int   num,
                                   float ratio,
                                   int   seed);

/**
 * @brief Return the log10 of the array elements.
 *
 * @param array Input array.
 * @return Array Reference to the current object.
 */
Array log10(const Array &array);

/**
 * @brief Apply a low-pass high-order filter (5, 7 or 9th-order).
 *
 * @param array Input array.
 * @param order Filter order (5, 7 or 9).
 * @param sigma Filtering intensity, in [0, 1].
 *
 * **Example**
 * @include ex_low_pass_high_order.cpp
 *
 * **Result**
 * @image html ex_low_pass_high_order.png
 *
 * @see {@link laplace}
 */
void low_pass_high_order(Array &array, int order = 9, float sigma = 1.f);

/**
 * @brief Apply of "binary" filter to the array values to get array values only
 * equal to 0 or 1.
 *
 * @param array Input array.
 * @param threshold Threshold value above which an array value is set to 1.
 */
void make_binary(Array &array, float threshold = 0.f);

void make_binary_xsimd(Array &array, float threshold = 0.f);

/**
 * @brief Make the array periodic in both directions.
 *
 * @param array Input array.
 * @param nbuffer Transition width at the boundaries.
 *
 * **Example**
 * @include ex_make_periodic.cpp
 *
 * **Result**
 * @image html ex_make_periodic0.png
 *
 * Tiled
 * @image html ex_make_periodic1.png
 */
void make_periodic(Array &array, int nbuffer);

/**
 * @brief Return the element-wise maximum of two arrays.
 *
 * @param array1 First array.
 * @param array2 Second array.
 * @return Array Element-wise maximum array.
 */
Array maximum(const Array &array1, const Array &array2);

Array maximum(const Array &array1, const float value); ///< @overload

/**
 * @brief Return the 'local maxima' based on a maximum filter.
 *
 * @param array Input array.
 * @param ir Square kernel footprint radius.
 * @return Array Resulting array.
 *
 * **Example**
 * @include ex_maximum_local.cpp
 *
 * **Result**
 * @image html ex_maximum_local.png
 *
 * @see {@link maximum_local_disk}, {@link minimum_local}
 */
Array maximum_local(const Array &array, int ir);

/**
 * @brief Return the 'local maxima' based on a maximum filter using a disk
 * kernel.
 *
 * @param array Input array.
 * @param ir Disk kernel footprint radius.
 * @return Array Resulting array.
 *
 * **Example**
 * @include ex_maximum_local.cpp
 *
 * **Result**
 * @image html ex_maximum_local.png
 *
 * @see {@link maximum_local}, {@link minimum_local_disk}, {@link minimum_local}
 */
Array maximum_local_disk(const Array &array, int ir);

/**
 * @brief Return the polynomial cubic smooth element-wise maximum of two arrays.
 *
 * Smoothly blend the two arrays to get rid of the discontinuity of the
 * {@link minimum} function (see <a
 * href=https://iquilezles.org/articles/smin/>Inigo Quilez's articles</a>).
 *
 * @param array1 First array.
 * @param array2 Second array.
 * @param k Smoothing parameter in [0, 1].
 * @return Array Element-wise smooth minimum between the two input arrays.
 *
 * @see {@link minimum_smooth}, {@link minimum}, {@link maximum}
 */
Array maximum_smooth(const Array &array1, const Array &array2, float k = 0.2);

/**
 * @brief Transform input array elevation to match the histogram of a reference
 * array.
 *
 * @param array Input array.
 * @param array_reference Reference array.
 *
 * **Example**
 * @include ex_match_histogram.cpp
 *
 * **Result**
 * @image html ex_match_histogram.png
 */
void match_histogram(Array &array, const Array &array_reference);

/**
 * @brief Return the 'local mean' based on a mean filter.
 *
 * @param array Input array.
 * @param ir Square kernel footprint radius.
 * @return Array Resulting array.
 *
 * **Example**
 * @include ex_mean_local.cpp
 *
 * **Result**
 * @image html ex_mean_local0.png
 * @image html ex_mean_local1.png
 *
 * @see {@link maximum_local}, {@link minimum_local}
 */
Array mean_local(const Array &array, int ir);

/**
 * @brief Return the element-wise minimum of two arrays.
 *
 * @param array1 First array.
 * @param array2 Second array.
 * @return Array Element-wise minimum array.
 */
Array minimum(const Array &array1, const Array &array2);

Array minimum(const Array &array1, const float value); ///< @overload

/**
 * @brief Return the 'local minima' based on a maximum filter.
 *
 * @param array Input array.
 * @param ir Square kernel footprint radius.
 * @return Array Resulting array.
 *
 * **Example**
 * @include ex_maximum_local.cpp
 *
 * **Result**
 * @image html ex_maximum_local.png
 *
 * @see {@link minimum_local}
 */
Array minimum_local(const Array &array, int ir);

/**
 * @brief Return the 'local minima' based on a maximum filter using a disk
 * kernel.
 *
 * @param array Input array.
 * @param ir Disk kernel footprint radius.
 * @return Array Resulting array.
 *
 * **Example**
 * @include ex_maximum_local.cpp
 *
 * **Result**
 * @image html ex_maximum_local.png
 *
 * @see {@link maximum_local}, {@link maximum_local_disk}, {@link minimum_local}
 */
Array minimum_local_disk(const Array &array, int ir);

/**
 * @brief Return the polynomial cubic smooth element-wise minimum of two arrays.
 *
 * Smoothly blend the two arrays to get rid of the discontinuity of the
 * {@link minimum} function (see <a
 * href=https://iquilezles.org/articles/smin/>Inigo Quilez's articles</a>).
 *
 * @param array1 First array.
 * @param array2 Second array.
 * @param k Smoothing parameter in [0, 1].
 * @return Array Element-wise smooth minimum between the two input arrays.
 *
 * @see {@link maximum_smooth}, {@link minimum}, {@link maximum}
 */
Array minimum_smooth(const Array &array1, const Array &array2, float k = 0.2);

/**
 * @brief Return the mixing of a set of arrays based on a parameter `t`.
 *
 * @warning Values of array `t` are expected to be in [0, 1].
 *
 * @param t Mixing coefficient, define locally, in [0, 1].
 * @param arrays Input arrays.
 * @return Array Resulting array.
 *
 * **Example**
 * @include ex_mixer.cpp
 *
 * **Result**
 * @image html ex_mixer.png
 */
Array mixer(const Array t, const std::vector<Array> arrays);

/**
 * @brief Apply a displacement to the terrain along the normal direction.
 *
 * @param array Input array.
 * @param p_mask Filter mask, expected in [0, 1].
 * @param amount Amount of displacement.
 * @param ir Pre-filtering radius.
 * @param reverse Reverse displacement direction.
 *
 * **Example**
 * @include ex_normal_displacement.cpp
 *
 * **Result**
 * @image html ex_normal_displacement.png
 */
void normal_displacement(Array &array,
                         float  amount = 0.1f,
                         int    ir = 0,
                         bool   reverse = false);

void normal_displacement(Array &array,
                         Array *p_mask,
                         float  amount = 0.1f,
                         int    ir = 0,
                         bool   reverse = false); ///< @overload

/**
 * @brief Return the array elements raised to the power 'exp'.
 *
 * @param exp Exponent.
 * @return Array Reference to the current object.
 */
Array pow(const Array &array, float exp);

/**
 * @brief Generate a vector filled with random values.
 *
 * @param min Lower bound of random distribution.
 * @param max Upper bound of random distribution.
 * @param num Number of values.
 * @param seed Random seed number.
 * @return std::vector<float>
 */
std::vector<float> random_vector(float min, float max, int num, int seed);

/**
 * @brief Transform heightmap to give a "canyon" like appearance.
 *
 * @param array Input array.
 * @param vcut Canyon top elevation.
 * @param p_mask Filter mask, expected in [0, 1].
 * @param gamma Gamma factor (> 0) (@see {@link gamma_correction}).
 *
 * **Example**
 * @include ex_recast.cpp
 *
 * **Result**
 * @image html ex_recast.png
 */
void recast_canyon(Array &array, const Array &vcut, float gamma = 4.f);

void recast_canyon(Array       &array,
                   const Array &vcut,
                   Array        p_mask,
                   float        gamma = 4.f); ///< @overload

void recast_canyon(Array &array,
                   float  vcut,
                   Array *p_mask,
                   float  gamma = 4.f); ///< @overload

void recast_canyon(Array &array, float vcut, float gamma = 4.f); ///< @overload

/**
 * @brief Transform heightmap to give a "peak" like appearance.
 *
 * @warning Array values are expected to be in [0, 1].
 *
 * @param array Input array.
 * @param ir Filter radius.
 * @param p_mask Filter mask, expected in [0, 1].
 * @param gamma Gamma factor (> 0) (@see {@link gamma_correction}).
 * @param k Smoothing parameter (> 0).
 *
 * **Example**
 * @include ex_recast.cpp
 *
 * **Result**
 * @image html ex_recast.png
 */
void recast_peak(Array &array, int ir, float gamma = 2.f, float k = 0.1f);

void recast_peak(Array &array,
                 int    ir,
                 Array *p_mask,
                 float  gamma = 2.f,
                 float  k = 0.1f); ///< @overload

/**
 * @brief Transform heightmap by adding "rock-like" features at higher slopes.
 *
 * @param array Input array.
 * @param talus Talus limit.
 * @param ir Filter radius.
 * @param amplitude Filter amplitude.
 * @param seed Random number seed.
 * @param kw Noise wavenumber with respect to a unit domain (for rocks).
 * @param p_mask Filter mask, expected in [0, 1].
 * @param gamma Gamma correction coefficent (for rocks)
 * @param p_noise Reference to the input noise used for rock features (overrides
 * default generator).
 *
 * **Example**
 * @include ex_recast.cpp
 *
 * **Result**
 * @image html ex_recast.png
 */
void recast_rocky_slopes(Array &array,
                         float  talus,
                         int    ir,
                         float  amplitude,
                         uint   seed,
                         float  kw,
                         float  gamma = 0.5f,
                         Array *p_noise = nullptr);

void recast_rocky_slopes(Array &array,
                         float  talus,
                         int    ir,
                         float  amplitude,
                         uint   seed,
                         float  kw,
                         Array *p_mask,
                         float  gamma = 0.5f,
                         Array *p_noise = nullptr);

/**
 * @brief Apply a curve adjustment filter to the array.
 *
 * The curve is monotically interpolated and values outside the input range are
 * clipped.
 *
 * @param array Input array.
 * @param t Input value of the correction curve.
 * @param v Output value of the correction curve.
 * @param p_mask Filter mask, expected in [0, 1].
 *
 * **Example**
 * @include ex_recurve.cpp
 *
 * **Result**
 * @image html ex_recurve.png
 */
void recurve(Array                    &array,
             const std::vector<float> &t,
             const std::vector<float> &v);

void recurve(Array                    &array,
             const std::vector<float> &t,
             const std::vector<float> &v,
             Array                    *p_mask);

/**
 * @brief Apply a curve adjustment filter using a "bumpy exponential-shape"
 * curve.
 *
 * @warning Array values are expected to be in [0, 1].
 *
 * @param array Input array.
 * @param p_mask Filter mask, expected in [0, 1].
 * @param tau Exponential decay.
 *
 * **Example**
 * @include ex_recurve_xxx.cpp
 *
 * **Result**
 * @image html ex_recurve_xxx.png
 */
void recurve_bexp(Array &array, float tau = 0.5f);

void recurve_bexp(Array &array, Array *p_mask, float tau = 0.5f);

/**
 * @brief Apply a curve adjustment filter using a "sharp exponential-shape"
 * curve.
 *
 * @warning Array values are expected to be in [0, 1].
 *
 * @param array Input array.
 * @param p_mask Filter mask, expected in [0, 1].
 * @param tau Exponential decay.
 *
 * **Example**
 * @include ex_recurve_xxx.cpp
 *
 * **Result**
 * @image html ex_recurve_xxx.png
 */
void recurve_exp(Array &array, float tau = 0.5f);

void recurve_exp(Array &array, Array *p_mask, float tau = 0.5f);

/**
 * @brief Apply a curve adjustment filter using Kumaraswamy's cumulative
 * distribution function.
 *
 * @param array Input array.
 * @param a 'Parameter a', drives curve shape close to `0`.
 * @param b 'Parameter b', drives curve shape close to `1`.
 * @param p_mask Filter mask, expected in [0, 1].
 *
 * **Example**
 * @include ex_recurve_xxx.cpp
 *
 * **Result**
 * @image html ex_recurve_xxx.png
 */
void recurve_kura(Array &array, float a, float b);

void recurve_kura(Array &array, float a, float b, Array *p_mask);

/**
 * @brief Apply a curve adjustment filter using a smooth "S-shape" curve.
 *
 * @warning Array values are expected to be in [0, 1].
 *
 * @param array Input array.
 * @param p_mask Filter mask, expected in [0, 1].
 *
 * **Example**
 * @include ex_recurve_xxx.cpp
 *
 * **Result**
 * @image html ex_recurve_xxx.png
 */
void recurve_s(Array &array);

void recurve_s(Array &array, Array *p_mask);

/**
 * @brief Apply a curve adjustment filter using a nth-order smoothstep curve.
 *
 * @warning Array values are expected to be in [0, 1].
 *
 * @param array Input array.
 * @param n Smoothstep order (in [0, inf[).
 * @param p_mask Filter mask, expected in [0, 1].
 *
 * **Example**
 * @include ex_recurve_xxx.cpp
 *
 * **Result**
 * @image html ex_recurve_xxx.png
 */
void recurve_smoothstep_rational(Array &array, float n);

void recurve_smoothstep_rational(Array &array, float n, Array *p_mask);

/**
 * @brief Remap array elements from a starting range to a target range.
 *
 * By default the starting range is taken to be [min(), max()] of the input
 * array.
 *
 * @param array Input array.
 * @param vmin The lower bound of the range to remap to.
 * @param vmax The lower bound of the range to remap to.
 * @param from_min The lower bound of the range to remap from.
 * @param from_max The upper bound of the range to remap from.
 *
 *  * **Example**
 * @include ex_remap.cpp
 *
 * @see {@link clamp}
 */
void remap(Array &array,
           float  vmin,
           float  vmax,
           float  from_min,
           float  from_max);

void remap(Array &array, float vmin = 0, float vmax = 1); ///< @overload

/**
 * @brief Return rugosity estimate (based on the skewness).
 *
 * @param z Input array.
 * @param ir Square kernel footprint radius.
 * @return Array Resulting array.
 *
 * **Example**
 * @include ex_rugosity.cpp
 *
 * **Result**
 * @image html ex_rugosity0.png
 * @image html ex_rugosity1.png
 */
Array rugosity(const Array &z, int ir);

/**
 * @brief Return blob detection using the Laplacian of Gaussian (LoG) approach.
 *
 * @param array Input array.
 * @param ir Kernel radius.
 * @return Array Output array.
 *
 * **Example**
 * @include ex_select_blob.cpp
 *
 * **Result**
 * @image html ex_select_blob0.png
 * @image html ex_select_blob1.png
 */
Array select_blob_log(const Array &array, int ir);

/**
 * @brief Return an array with elements equal to 1 where input elements are
 * equal to `value`.
 *
 * @param array Input array.
 * @param value Criteria value.
 * @return Array Output array.
 *
 * **Example**
 * @include ex_select.cpp
 *
 * **Result**
 * @image html ex_select0.png
 * @image html ex_select1.png
 * @image html ex_select2.png
 * @image html ex_select3.png
 * @image html ex_select4.png
 */
Array select_eq(const Array &array, float value);

/**
 * @brief Return an array with elements equal to 1 where input elements are
 * larger than `value`.
 *
 * @param array Input array.
 * @param value Criteria value.
 * @return Array Output array.
 *
 * **Example**
 * @include ex_select.cpp
 *
 * **Result**
 * @image html ex_select0.png
 * @image html ex_select1.png
 * @image html ex_select2.png
 * @image html ex_select3.png
 * @image html ex_select4.png
 */
Array select_gt(const Array &array, float value);

/**
 * @brief Return an array with elements equal to 1 where input elements are
 * within the bounds provided.
 *
 * @param array Input array.
 * @param value1 Lower bound.
 * @param value2 Upper bound.
 * @return Array Output array.
 *
 * **Example**
 * @include ex_select.cpp
 *
 * **Result**
 * @image html ex_select0.png
 * @image html ex_select1.png
 * @image html ex_select2.png
 * @image html ex_select3.png
 * @image html ex_select4.png
 */
Array select_interval(const Array &array, float value1, float value2);

/**
 * @brief Return an array with elements equal to 1 where input elements are
 * smaller than `value`.
 *
 * @param array Input array.
 * @param value Criteria value.
 * @return Array Output array.
 *
 * **Example**
 * @include ex_select.cpp
 *
 * **Result**
 * @image html ex_select0.png
 * @image html ex_select1.png
 * @image html ex_select2.png
 * @image html ex_select3.png
 * @image html ex_select4.png
 */
Array select_lt(const Array &array, float value);

/**
 * @brief Return an array weighted by the gap between the gradient angle and a
 * given angle.
 *
 * @param array Input array.
 * @param angle Reference angle.
 * @return Array Output array.
 */
Array select_gradient_angle(const Array &array, float angle);

/**
 * @brief Return an array filled with 1 where the gradient is larger than a
 * given value and 0 elsewhere.
 *
 * @param array Input array.
 * @param talus_center Reference talus.
 * @return Array Output array.
 */
Array select_gradient_binary(const Array &array, float talus_center);

/**
 * @brief Return an array weighted (exponantial decay) by the gradient norm of
 * the input array.
 *
 * @param array Input array.
 * @param talus_center Reference talus.
 * @param talus_sigma Talus half-width.
 * @return Array Output array.
 */
Array select_gradient_exp(const Array &array,
                          float        talus_center,
                          float        talus_sigma);

/**
 * @brief Return an array weighted (square inverse) by the gradient norm of the
 * input array.
 *
 * @param array Input array.
 * @param talus_center Reference talus.
 * @param talus_sigma Talus half-width.
 * @return Array Output array.
 */
Array select_gradient_inv(const Array &array,
                          float        talus_center,
                          float        talus_sigma);

/**
 * @brief Return an array filled with 1 at the blending transition between two
 * arrays, and 0 elsewhere.
 *
 * @param array1 Input array 1.
 * @param array2 Input array 2.
 * @param array_blend Blending of array 1 and 2 to analyze.
 * @return Array Resulting array
 *
 * **Example**
 * @include ex_select_transitions.cpp
 *
 * **Result**
 * @image html ex_select_transitions0.png
 * @image html ex_select_transitions1.png
 * @image html ex_select_transitions2.png
 */
Array select_transitions(const Array &array1,
                         const Array &array2,
                         const Array &array_blend);

/**
 * @brief Enforce values at the boundaries of the array.
 *
 * @param array Input array.
 * @param values Value at the borders {east, west, south, north}.
 * @param buffer_sizes Buffer size at the borders {east, west, south, north}.
 *
 * **Example**
 * @include ex_set_borders.cpp
 *
 * **Result**
 * @image html ex_set_borders.png
 */
void set_borders(Array      &array,
                 Vec4<float> border_values,
                 Vec4<int>   buffer_sizes);

void set_borders(Array &array,
                 float  border_values,
                 int    buffer_sizes); ///< @overload

/**
 * @brief Return the shadow intensity using a grid-based technic.
 *
 * @param z Input array.
 * @param shadow_talus Shadow talus.
 * @return Array Resulting array.
 */
Array shadow_grid(const Array &z, float shadow_talus);

/**
 * @brief Return the crude shadows from a height map.
 *
 * See https://www.shadertoy.com/view/Xlsfzl.
 *
 * @param z Input array.
 * @param azimuth Light azimuth ('direction'), in degress.
 * @param zenith Light zenith ('elevation'), in degrees.
 * @param distance Light distance.
 * @return Array Resulting array.
 */
Array shadow_heightmap(const Array &z,
                       float        azimuth = 180.f,
                       float        zenith = 45.f,
                       float        distance = 0.2f);

/**
 * @brief Apply sharpening filter (based on Laplace operator).
 *
 * @param array Input array.
 * @param p_mask Filter mask, expected in [0, 1].
 * @param ratio Output ratio between sharpened (ratio = 1) and non-sharpened
 * array (ratio = 0).
 *
 * **Example**
 * @include ex_sharpen.cpp
 *
 * **Result**
 * @image html ex_sharpen.png
 */
void sharpen(Array &array, float ratio = 1.f);

void sharpen(Array &array, Array *p_mask, float ratio = 1.f);

/**
 * @brief Apply shrinking, or "deflating", to emphasize the ridges.
 *
 * @param array Input array.
 * @param ir Filter radius.
 * @param p_mask Filter mask, expected in [0, 1].
 *
 * **Example**
 * @include ex_expand.cpp
 *
 * **Result**
 * @image html ex_expand.png
 *
 * @see {@link ex_expand}
 */
void shrink(Array &array, int ir);
<<<<<<< HEAD
void shrink(Array &array, int ir, Array *p_mask);        /// @overload
void shrink(Array &array, Array &kernel);                /// @overload
void shrink(Array &array, Array &kernel, Array *p_mask); /// @overload
=======
void shrink(Array &array, int ir, Array *p_mask);        ///< @overload
void shrink(Array &array, Array &kernel);                ///< @overload
void shrink(Array &array, Array &kernel, Array *p_mask); ///< @overload
>>>>>>> 1cb4548a

/**
 * @brief Return the sine of the array elements.
 *
 * @param array Input array.
 * @return Array Reference to the current object.
 */
Array sin(const Array &array);

Array skeleton_middle(const Array &array); // TODO: remove ?

/**
 * @brief Apply filtering to the array using convolution with a cubic pulse.
 *
 * Can be used as an alternative (with a much smaller support) to Gaussian
 * smoothing. For direct comparison with Gaussian smoothing, 'ir' needs to be
 * twice larger.
 *
 * @param array Input array.
 * @param ir Pulse radius (half-width is half this radius).
 * @param p_mask Filter mask, expected in [0, 1].
 *
 * **Example**
 * @include ex_smooth_cpulse.cpp
 *
 * **Result**
 * @image html ex_smooth_cpulse.png
 *
 * @see {@link smooth_gaussian}
 */
void smooth_cpulse(Array &array, int ir);

void smooth_cpulse(Array &array, int ir, Array *p_mask);

/**
 * @brief Apply Gaussian filtering to the array.
 *
 * @param array Input array.
 * @param ir Gaussian half-width.
 * @param p_mask Filter mask, expected in [0, 1].
 *
 * **Example**
 * @include ex_smooth_gaussian.cpp
 *
 * **Result**
 * @image html ex_smooth_gaussian.png
 */
void smooth_gaussian(Array &array, int ir);

void smooth_gaussian(Array &array, int ir, Array *p_mask);

/**
 * @brief Apply cubic pulse smoothing to fill lower flat regions while
 * preserving some sharpness.
 *
 * "Cheap" version of {@link thermal_auto_bedrock}.
 *
 * @param array Input array.
 * @param ir Pulse radius.
 * @param p_mask Filter mask, expected in [0, 1].
 * @param k Transition smoothing parameter in [0, 1].
 * @param p_deposition_map [out] Reference to the deposition map, provided as an
 * output field.
 *
 * **Example**
 * @include ex_smooth_fill.cpp
 *
 * **Result**
 * @image html ex_smooth_fill.png
 *
 * @see {@link smooth_cpulse}, {@link thermal_auto_bedrock}
 */
void smooth_fill(Array &array,
                 int    ir,
                 float  k = 0.1f,
                 Array *p_deposition_map = nullptr);

void smooth_fill(Array &array,
                 int    ir,
                 Array *p_mask,
                 float  k = 0.1f,
                 Array *p_deposition_map = nullptr);

/**
 * @brief Apply smoothing to fill holes (elliptic concave surfaces).
 *
 * @param array Input array.
 * @param ir Filter radius.
 * @param p_mask Filter mask, expected in [0, 1].
 *
 * **Example**
 * @include ex_smooth_fill_holes.cpp
 *
 * **Result**
 * @image html ex_smooth_fill_holes.png
 *
 * @see {@link smooth_smear_peaks}
 */
void smooth_fill_holes(Array &array, int ir);

void smooth_fill_holes(Array &array, int ir, Array *p_mask); ///< @overload

/**
 * @brief Apply smoothing to smear peaks (elliptic convexe surfaces).
 *
 * @param array Input array.
 * @param ir Filter radius.
 * @param p_mask Filter mask, expected in [0, 1].
 *
 * **Example**
 * @include ex_smooth_fill_holes.cpp
 *
 * **Result**
 * @image html ex_smooth_fill_holes.png
 *
 * @see {@link smooth_fill_holes}
 */
void smooth_fill_smear_peaks(Array &array, int ir);

void smooth_fill_smear_peaks(Array &array, int ir, Array *p_mask);

/**
 * @brief Steepen (or flatten) the array map.
 *
 * @param array Input array.
 * @param scale Filter amplitude.
 * @param p_mask Filter mask, expected in [0, 1].
 * @param ir Filtering radius of the array gradients.
 *
 * **Example**
 * @include ex_steepen.cpp
 *
 * **Result**
 * @image html ex_steepen.png
 */
void steepen(Array &array, float scale, int ir = 8);

void steepen(Array &array, float scale, Array *p_mask, int ir = 8);

/**
 * @brief Steepen array values by applying a nonlinear convection operator in a
 * given direction (see to Burger's equarion for instance).
 *
 * @todo verify results.
 *
 * @param array Input array (elements expected to be in [-1, 1]).
 * @param angle Steepening direction (in degrees).
 * @param p_mask Filter mask, expected in [0, 1].
 * @param iterations Number of iterations.
 * @param ir Smoothing radius of the array values before differentiation.
 * @param dt "Time step", can be chosen smaller than 1 for fine tuning of the
 * steepening effect.
 */
void steepen_convective(Array &array,
                        float  angle,
                        int    iterations = 1,
                        int    ir = 0,
                        float  dt = 1);

void steepen_convective(Array &array,
                        float  angle,
                        Array *p_mask,
                        int    iterations = 1,
                        int    ir = 0,
                        float  dt = 1);

/**
 * @brief Use symmetry for to fill values at the domain borders, over a given
 * buffer depth.
 *
 * @param array Input array.
 * @param buffer_sizes Buffer size at the borders {east, west, south, north}.
 */
void sym_borders(Array &array, Vec4<int> buffer_sizes);

/**
 * @brief Return the topographic shadow intensity in [-1, 1].
 *
 * @param z Input array.
 * @param azimuth Sun azimuth ('direction').
 * @param zenith Sun zenith ('elevation').
 * @param talus_ref Reference talus used to normalize gradient computations. May
 * be useful when working with true angles.
 * @return Array Resulting array.
 *
 * **Example**
 * @include ex_hillshade.cpp
 *
 * **Result**
 * @image html ex_hillshade0.png
 * @image html ex_hillshade1.png
 *
 * @see {@link hillshade}
 */
Array topographic_shading(const Array &z,
                          float        azimuth,
                          float        zenith,
                          float        talus_ref = 1.f);

/**
 * @brief Return the "valley width", corresponding to the distance to the
 * concave region frontier (in this concave frontier).
 *
 * @param z Input array.
 * @param ir Filter radius.
 * @return Array Resulting array.
 *
 * **Example**
 * @include ex_valley_width.cpp
 *
 * **Result**
 * @image html ex_valley_width0.png
 * @image html ex_valley_width1.png
 */
Array valley_width(const Array &z, int ir = 0);

/**
 * @brief Apply a warping effect to the array.
 *
 * @todo test higher order interpolations
 *
 * @param array Input array.
 * @param p_dx Reference to the translation array definition following 'i'
 * direction, (scale is 1:1, dx = 1 => 1 pixel).
 * @param p_dy Reference to the translation array definition following 'j'
 * direction, (scale is 1:1, dy = 1 => 1 pixel).
 * @param scale Scaling applied to dx and and dy.
 *
 * **Example**
 * @include ex_warp.cpp
 *
 * **Result**
 * @image html ex_warp.png
 */
void warp(Array       &array,
          const Array *p_dx,
          const Array *p_dy,
          float        scale = 1.f);
<<<<<<< HEAD
=======

/**
 * @brief Apply a warping effect following the downward local gradient direction
 * (deflate / inflate effect).
 *
 * @param array Input array.
 * @param p_mask Filter mask, expected in [0, 1].
 * @param amount Amount of displacement.
 * @param ir Pre-filtering radius.
 * @param reverse Reverse displacement direction.
 *
 * **Example**
 * @include ex_warp_directional.cpp
 *
 * **Result**
 * @image html ex_warp_directional.png
 */
void warp_directional(Array &array,
                      float  angle,
                      float  amount = 1.f,
                      int    ir = 4,
                      bool   reverse = false);

void warp_directional(Array &array,
                      float  angle,
                      Array *p_mask,
                      float  amount = 1.f,
                      int    ir = 4,
                      bool   reverse = false); ///< @overload

/**
 * @brief Apply a warping effect following the downward local gradient direction
 * (deflate / inflate effect).
 *
 * @param array Input array.
 * @param p_mask Filter mask, expected in [0, 1].
 * @param amount Amount of displacement.
 * @param ir Pre-filtering radius.
 * @param reverse Reverse displacement direction.
 *
 * **Example**
 * @include ex_warp_downslope.cpp
 *
 * **Result**
 * @image html ex_warp_downslope.png
 */
void warp_downslope(Array &array,
                    float  amount = 1.f,
                    int    ir = 4,
                    bool   reverse = false);

void warp_downslope(Array &array,
                    Array *p_mask,
                    float  amount = 1.f,
                    int    ir = 4,
                    bool   reverse = false); ///< @overload
>>>>>>> 1cb4548a

/**
 * @brief Apply a warping effect to the array with displacements based on fbm
 * noise.
 *
 * @param array Input array.
 * @param scale Warping scale (scale is 1:1, scale = 1 => 1 pixel).
 * @param kw Noise wavenumbers {kx, ky} for each directions, with respect to
 * a unit domain.
 * @param seed Random seed number.
 * @param octaves Number of octaves.
 * @param shift Noise shift {xs, ys} for each directions, with respect to a unit
 * domain.
 */
void warp_fbm(Array      &array,
              float       scale,
              Vec2<float> kw,
              uint        seed,
              int         octaves = 8,
              Vec2<float> shift = {0.f, 0.f});

/**
 * @brief Fill values at the borders (i = 0, j = 0, ...) with zeros.
 *
 * @param array Input array.
 *
 * @see {@link fill_borders}
 */
void zeroed_borders(Array &array);

} // namespace hmap<|MERGE_RESOLUTION|>--- conflicted
+++ resolved
@@ -502,15 +502,9 @@
  * @see {@link ex_shrink}
  */
 void expand(Array &array, int ir, Array *p_mask);
-<<<<<<< HEAD
-void expand(Array &array, int ir);                       /// @overload
-void expand(Array &array, Array &kernel);                /// @overload
-void expand(Array &array, Array &kernel, Array *p_mask); /// @overload
-=======
 void expand(Array &array, int ir);                       ///< @overload
 void expand(Array &array, Array &kernel);                ///< @overload
 void expand(Array &array, Array &kernel, Array *p_mask); ///< @overload
->>>>>>> 1cb4548a
 
 /**
  * @brief Linear extrapolation of values at the borders (i = 0, j = 0, ...)
@@ -1665,15 +1659,9 @@
  * @see {@link ex_expand}
  */
 void shrink(Array &array, int ir);
-<<<<<<< HEAD
-void shrink(Array &array, int ir, Array *p_mask);        /// @overload
-void shrink(Array &array, Array &kernel);                /// @overload
-void shrink(Array &array, Array &kernel, Array *p_mask); /// @overload
-=======
 void shrink(Array &array, int ir, Array *p_mask);        ///< @overload
 void shrink(Array &array, Array &kernel);                ///< @overload
 void shrink(Array &array, Array &kernel, Array *p_mask); ///< @overload
->>>>>>> 1cb4548a
 
 /**
  * @brief Return the sine of the array elements.
@@ -1912,8 +1900,6 @@
           const Array *p_dx,
           const Array *p_dy,
           float        scale = 1.f);
-<<<<<<< HEAD
-=======
 
 /**
  * @brief Apply a warping effect following the downward local gradient direction
@@ -1970,7 +1956,6 @@
                     float  amount = 1.f,
                     int    ir = 4,
                     bool   reverse = false); ///< @overload
->>>>>>> 1cb4548a
 
 /**
  * @brief Apply a warping effect to the array with displacements based on fbm
