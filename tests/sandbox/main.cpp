#include "highmap.hpp"
#include "highmap/dbg.hpp"

int main(void)
{
  hmap::Timer timer = hmap::Timer();

<<<<<<< HEAD
  const hmap::Vec2<int>   shape = {512, 512};
  const hmap::Vec2<float> res = {4.f, 4.f};
  int                     seed = 2;

  timer.start("fbm_perlin");
  hmap::Array z = hmap::fbm_perlin(shape, res, seed, 8);
  timer.stop("fbm_perlin");

  for (int i = 0; i < 10; i++)
  {
    timer.start("expand");
    hmap::expand(z, 16);
    timer.stop("expand");
  }

  z.to_png("out.png", hmap::cmap::gray);
=======
  {
    const hmap::Vec2<int>   shape = {512, 512};
    const hmap::Vec2<float> res = {4.f, 4.f};
    int                     seed = 2;

    timer.start("fbm_perlin");
    hmap::Array z = hmap::fbm_perlin(shape, res, seed);
    timer.stop("fbm_perlin");

    auto facc = hmap::flow_accumulation_dinf(z, 0.1f);
    hmap::clamp(facc, 0.f, 40.f);

    facc.to_png("out.png", hmap::cmap::inferno);
  }

  hmap::Vec2<int>   shape = {512, 512};
  hmap::Vec2<int>   tiling = {4, 2};
  float             overlap = 0.25;
  hmap::Vec2<float> kw = {4.f, 4.f};
  int               seed = 2;

  hmap::HeightMap h = hmap::HeightMap(shape, tiling, overlap);

  hmap::fill(h,
             [&kw, &seed](hmap::Vec2<int>   shape,
                          hmap::Vec2<float> shift,
                          hmap::Vec2<float> scale)
             {
               return hmap::fbm_perlin(shape,
                                       kw,
                                       seed,
                                       8,
                                       0.7f,
                                       0.5f,
                                       2.f,
                                       nullptr,
                                       nullptr,
                                       shift,
                                       scale);
             });

  hmap::HeightMap facc = hmap::HeightMap(shape, tiling, overlap);

  hmap::transform(facc,
                  h,
                  [](hmap::Array &f, hmap::Array &z)
                  { return f = hmap::flow_accumulation_dinf(z, 0.1f); });

  hmap::transform(facc, [](hmap::Array &z) { hmap::clamp(z, 0., 40.f); });

  facc.smooth_overlap_buffers();

  h.to_array().to_png("out0.png", hmap::cmap::terrain);
  facc.to_array().to_png("out1.png", hmap::cmap::inferno);
>>>>>>> 1cb4548a
}<|MERGE_RESOLUTION|>--- conflicted
+++ resolved
@@ -5,24 +5,6 @@
 {
   hmap::Timer timer = hmap::Timer();
 
-<<<<<<< HEAD
-  const hmap::Vec2<int>   shape = {512, 512};
-  const hmap::Vec2<float> res = {4.f, 4.f};
-  int                     seed = 2;
-
-  timer.start("fbm_perlin");
-  hmap::Array z = hmap::fbm_perlin(shape, res, seed, 8);
-  timer.stop("fbm_perlin");
-
-  for (int i = 0; i < 10; i++)
-  {
-    timer.start("expand");
-    hmap::expand(z, 16);
-    timer.stop("expand");
-  }
-
-  z.to_png("out.png", hmap::cmap::gray);
-=======
   {
     const hmap::Vec2<int>   shape = {512, 512};
     const hmap::Vec2<float> res = {4.f, 4.f};
@@ -77,5 +59,4 @@
 
   h.to_array().to_png("out0.png", hmap::cmap::terrain);
   facc.to_array().to_png("out1.png", hmap::cmap::inferno);
->>>>>>> 1cb4548a
 }